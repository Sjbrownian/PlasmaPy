<<<<<<< HEAD
r"""Dictionaries containing basic atomic data."""
=======
"""
Dictionaries containing atomic data
Periodic table data from http://periodic.lanl.gov/index.shtml

"""
>>>>>>> cb013ffd

from astropy import units as u, constants as const

_atomic_symbols = {1: "H", 2: "He", 3: "Li", 4: "Be", 5: "B", 6: "C", 7: "N",
                   8: "O", 9: "F", 10: "Ne", 11: "Na", 12: "Mg", 13: "Al",
                   14: "Si", 15: "P", 16: "S", 17: "Cl", 18: "Ar", 19: "K",
                   20: "Ca", 21: "Sc", 22: "Ti", 23: "V", 24: "Cr", 25: "Mn",
                   26: "Fe", 27: "Co", 28: "Ni", 29: "Cu", 30: "Zn", 31: "Ga",
                   32: "Ge", 33: "As", 34: "Se", 35: "Br", 36: "Kr", 37: "Rb",
                   38: "Sr", 39: "Y", 40: "Zr", 41: "Nb", 42: "Mo", 43: "Tc",
                   44: "Ru", 45: "Rh", 46: "Pd", 47: "Ag", 48: "Cd", 49: "In",
                   50: "Sn", 51: "Sb", 52: "Te", 53: "I", 54: "Xe", 55: "Cs",
                   56: "Ba", 57: "La", 58: "Ce", 59: "Pr", 60: "Nd", 61: "Pm",
                   62: "Sm", 63: "Eu", 64: "Gd", 65: "Tb", 66: "Dy", 67: "Ho",
                   68: "Er", 69: "Tm", 70: "Yb", 71: "Lu", 72: "Hf", 73: "Ta",
                   74: "W", 75: "Re", 76: "Os", 77: "Ir", 78: "Pt", 79: "Au",
                   80: "Hg", 81: "Tl", 82: "Pb", 83: "Bi", 84: "Po", 85: "At",
                   86: "Rn", 87: "Fr", 88: "Ra", 89: "Ac", 90: "Th", 91: "Pa",
                   92: "U", 93: "Np", 94: "Pu", 95: "Am", 96: "Cm", 97: "Bk",
                   98: "Cf", 99: "Es", 100: "Fm", 101: "Md", 102: "No",
                   103: "Lr", 104: "Rf", 105: "Db", 106: "Sg", 107: "Bh",
                   108: "Hs", 109: "Mt", 110: "Ds", 111: "Rg", 112: "Cn",
                   113: "Nh", 114: "Fl", 115: "Mc", 116: "Lv", 117: "Ts",
                   118: "Og"}


_atomic_symbols_dict = {'hydrogen': "H", 'helium': "He", 'lithium': "Li",
                        'beryllium': "Be", 'boron': "B", 'carbon': "C",
                        'nitrogen': "N", 'oxygen': "O", 'fluorine': "F",
                        'neon': "Ne", 'sodium': "Na", 'magnesium': "Mg",
                        'aluminium': "Al", 'silicon': "Si", 'phosphorus': "P",
                        'sulfur': "S", 'chlorine': "Cl", 'argon': "Ar",
                        'potassium': "K", 'calcium': "Ca", 'scandium': "Sc",
                        'titanium': "Ti", 'vanadium': "V", 'chromium': "Cr",
                        'manganese': "Mn", 'iron': "Fe", 'cobalt': "Co",
                        'nickel': "Ni", 'copper': "Cu", 'zinc': "Zn",
                        'gallium': "Ga", 'germanium': "Ge", 'arsenic': "As",
                        'selenium': "Se", 'bromine': "Br", 'krypton': "Kr",
                        'rubidium': "Rb", 'strontium': "Sr", 'yttrium': "Y",
                        'zirconium': "Zr", 'niobium': "Nb", 'molybdenum': "Mo",
                        'technetium': "Tc", 'ruthenium': "Ru", 'rhodium': "Rh",
                        'palladium': "Pd", 'silver': "Ag", 'cadmium': "Cd",
                        'indium': "In", 'tin': "Sn", 'antimony': "Sb",
                        'tellurium': "Te", 'iodine': "I", 'xenon': "Xe",
                        'caesium': "Cs", 'barium': "Ba", 'lanthanum': "La",
                        'cerium': "Ce", 'praseodymium': "Pr",
                        'neodymium': "Nd", 'promethium': "Pm",
                        'samarium': "Sm", 'europium': "Eu", 'gadolinium': "Gd",
                        'terbium': "Tb", 'dysprosium': "Dy", 'holmium': "Ho",
                        'erbium': "Er", 'thulium': "Tm", 'ytterbium': "Yb",
                        'lutetium': "Lu", 'hafnium': "Hf", 'tantalum': "Ta",
                        'tungsten': "W", 'rhenium': "Re", 'osmium': "Os",
                        'iridium': "Ir", 'platinum': "Pt", 'gold': "Au",
                        'mercury': "Hg", 'thallium': "Tl", 'lead': "Pb",
                        'bismuth': "Bi", 'polonium': "Po", 'astatine': "At",
                        'radon': "Rn", 'francium': "Fr", 'radium': "Ra",
                        'actinium': "Ac", 'thorium': "Th",
                        'protactinium': "Pa", 'uranium': "U",
                        'neptunium': "Np", 'plutonium': "Pu",
                        'americium': "Am", 'curium': "Cm", 'berkelium': "Bk",
                        'californium': "Cf", 'einsteinium': "Es",
                        'fermium': "Fm", 'mendelevium': "Md", 'nobelium': "No",
                        'lawrencium': "Lr", 'rutherfordium': "Rf",
                        'dubnium': "Db", 'seaborgium': "Sg", 'bohrium': "Bh",
                        'hassium': "Hs", 'meitnerium': "Mt",
                        'darmstadtium': "Ds", 'roentgenium': "Rg",
                        'copernicium': "Cn", 'nihonium': "Nh",
                        'flerovium': "Fl", 'moscovium': "Mc",
                        'livermorium': "Lv", 'tennessine': "Ts",
                        'oganesson': "Og"}


_Elements = {
    "H": {"atomic_number": 1, "symbol": "H",
          "atomic_mass": 1.008*u.u, "name": "hydrogen", "period": 1,
          "group": 1, "block": "s", "category": "Nonmetals"},
    "He": {"atomic_number": 2, "symbol": "He",
           "atomic_mass": 4.002602*u.u, "name": "helium", "period": 1,
           "group": 18, "block": "s", "category": "Noble gases"},
    "Li": {"atomic_number": 3, "symbol": "Li",
           "atomic_mass": 6.94*u.u, "name": "lithium", "period": 2,
           "group": 1, "block": "s", "category": "Alkali metals"},
    "Be": {"atomic_number": 4, "symbol": "Be",
           "atomic_mass": 9.0121831*u.u, "name": "beryllium", "period": 2,
           "group": 2, "block": "s", "category": "Alkaline earth metals"},
    "B": {"atomic_number": 5, "symbol": "B",
          "atomic_mass": 10.806*u.u, "name": "boron", "period": 2,
          "group": 13, "block": "p", "category": "Metalloid"},
    "C": {"atomic_number": 6, "symbol": "C",
          "atomic_mass": 12.011*u.u, "name": "carbon", "period": 2,
          "group": 14, "block": "p", "category": "Nonmetals"},
    "N": {"atomic_number": 7, "symbol": "N",
          "atomic_mass": 14.007*u.u, "name": "nitrogen", "period": 2,
          "group": 15, "block": "p", "category": "Nonmetals"},
    "O": {"atomic_number": 8, "symbol": "O",
          "atomic_mass": 15.999*u.u, "name": "oxygen", "period": 2,
          "group": 16, "block": "p", "category": "Nonmetals"},
    "F": {"atomic_number": 9, "symbol": "F",
          "atomic_mass": 18.998403163*u.u, "name": "fluorine", "period": 2,
          "group": 17, "block": "p", "category": "Halogens"},
    "Ne": {"atomic_number": 10, "symbol": "Ne",
           "atomic_mass": 20.1797*u.u, "name": "neon", "period": 2,
           "group": 18, "block": "p", "category": "Noble gases"},
    "Na": {"atomic_number": 11, "symbol": "Na",
           "atomic_mass": 22.98976928*u.u, "name": "sodium", "period": 3,
           "group": 1, "block": "s", "category": "Alkali metals"},
    "Mg": {"atomic_number": 12, "symbol": "Mg",
           "atomic_mass": 24.305*u.u, "name": "magnesium", "period": 3,
           "group": 2, "block": "s", "category": "Alkaline earth metals"},
    "Al": {"atomic_number": 13, "symbol": "Al",
           "atomic_mass": 26.9815385*u.u, "name": "aluminium", "period": 3,
           "group": 13, "block": "p", "category": "Post-transition metals"},
    "Si": {"atomic_number": 14, "symbol": "Si",
           "atomic_mass": 28.085*u.u, "name": "silicon", "period": 3,
           "group": 14, "block": "p", "category": "Metalloid"},
    "P": {"atomic_number": 15, "symbol": "P",
          "atomic_mass": 30.973761998*u.u, "name": "phosphorus", "period": 3,
          "group": 15, "block": "p", "category": "Nonmetals"},
    "S": {"atomic_number": 16, "symbol": "S",
          "atomic_mass": 32.06*u.u, "name": "sulfur", "period": 3,
          "group": 16, "block": "p", "category": "Nonmetals"},
    "Cl": {"atomic_number": 17, "symbol": "Cl",
           "atomic_mass": 35.45*u.u, "name": "chlorine", "period": 3,
           "group": 17, "block": "p", "category": "Halogens"},
    "Ar": {"atomic_number": 18, "symbol": "Ar",
           "atomic_mass": 39.948*u.u, "name": "argon", "period": 3,
           "group": 18, "block": "p", "category": "Noble gases"},
    "K": {"atomic_number": 19, "symbol": "K",
          "atomic_mass": 39.0983*u.u, "name": "potassium", "period": 4,
          "group": 1, "block": "s", "category": "Alkali metals"},
    "Ca": {"atomic_number": 20, "symbol": "Ca",
           "atomic_mass": 40.078*u.u, "name": "calcium", "period": 4,
           "group": 2, "block": "s", "category": "Alkaline earth metals"},
    "Sc": {"atomic_number": 21, "symbol": "Sc",
           "atomic_mass": 44.955908*u.u, "name": "scandium", "period": 4,
           "group": 3, "block": "d", "category": "Transition metals"},
    "Ti": {"atomic_number": 22, "symbol": "Ti",
           "atomic_mass": 47.867*u.u, "name": "titanium", "period": 4,
           "group": 4, "block": "d", "category": "Transition metals"},
    "V": {"atomic_number": 23, "symbol": "V",
          "atomic_mass": 50.9415*u.u, "name": "vanadium", "period": 4,
          "group": 5, "block": "d", "category": "Transition metals"},
    "Cr": {"atomic_number": 24, "symbol": "Cr",
           "atomic_mass": 51.9961*u.u, "name": "chromium", "period": 4,
           "group": 6, "block": "d", "category": "Transition metals"},
    "Mn": {"atomic_number": 25, "symbol": "Mn",
           "atomic_mass": 54.938044*u.u, "name": "manganese", "period": 4,
           "group": 7, "block": "d", "category": "Transition metals"},
    "Fe": {"atomic_number": 26, "symbol": "Fe",
           "atomic_mass": 55.845*u.u, "name": "iron", "period": 4,
           "group": 8, "block": "d", "category": "Transition metals"},
    "Co": {"atomic_number": 27, "symbol": "Co",
           "atomic_mass": 58.933*u.u, "name": "cobalt", "period": 4,
           "group": 9, "block": "d", "category": "Transition metals"},
    "Ni": {"atomic_number": 28, "symbol": "Ni",
           "atomic_mass": 58.6934*u.u, "name": "nickel", "period": 4,
           "group": 10, "block": "d", "category": "Transition metals"},
    "Cu": {"atomic_number": 29, "symbol": "Cu",
           "atomic_mass": 63.546*u.u, "name": "copper", "period": 4,
           "group": 11, "block": "d", "category": "Transition metals"},
    "Zn": {"atomic_number": 30, "symbol": "Zn",
           "atomic_mass": 65.38*u.u, "name": "zinc", "period": 4,
           "group": 12, "block": "d", "category": "Transition metals"},
    "Ga": {"atomic_number": 31, "symbol": "Ga",
           "atomic_mass": 69.723*u.u, "name": "gallium", "period": 4,
           "group": 13, "block": "p", "category": "Post-transition metals"},
    "Ge": {"atomic_number": 32, "symbol": "Ge",
           "atomic_mass": 72.630*u.u, "name": "germanium", "period": 4,
           "group": 14, "block": "p", "category": "Metalloid"},
    "As": {"atomic_number": 33, "symbol": "As",
           "atomic_mass": 74.921595*u.u, "name": "arsenic", "period": 4,
           "group": 15, "block": "p", "category": "Metalloid"},
    "Se": {"atomic_number": 34, "symbol": "Se",
           "atomic_mass": 78.971*u.u, "name": "selenium", "period": 4,
           "group": 16, "block": "p", "category": "Nonmetals"},
    "Br": {"atomic_number": 35, "symbol": "Br",
           "atomic_mass": 79.904*u.u, "name": "bromine", "period": 4,
           "group": 17, "block": "p", "category": "Halogens"},
    "Kr": {"atomic_number": 36, "symbol": "Kr",
           "atomic_mass": 83.798*u.u, "name": "krypton", "period": 4,
           "group": 18, "block": "p", "category": "Noble gases"},
    "Rb": {"atomic_number": 37, "symbol": "Rb",
           "atomic_mass": 85.4678*u.u, "name": "rubidium", "period": 5,
           "group": 1, "block": "s", "category": "Alkali metals"},
    "Sr": {"atomic_number": 38, "symbol": "Sr",
           "atomic_mass": 87.62*u.u, "name": "strontium", "period": 5,
           "group": 2, "block": "s", "category": "Alkaline earth metals"},
    "Y": {"atomic_number": 39, "symbol": "Y",
          "atomic_mass": 88.90584*u.u, "name": "yttrium", "period": 5,
          "group": 3, "block": "d", "category": "Transition metals"},
    "Zr": {"atomic_number": 40, "symbol": "Zr",
           "atomic_mass": 91.224*u.u, "name": "zirconium", "period": 5,
           "group": 4, "block": "d", "category": "Transition metals"},
    "Nb": {"atomic_number": 41, "symbol": "Nb",
           "atomic_mass": 92.90637*u.u, "name": "niobium", "period": 5,
           "group": 5, "block": "d", "category": "Transition metals"},
    "Mo": {"atomic_number": 42, "symbol": "Mo",
           "atomic_mass": 95.95*u.u, "name": "molybdenum", "period": 5,
           "group": 6, "block": "d", "category": "Transition metals"},
    "Tc": {"atomic_number": 43, "symbol": "Tc",
           "name": "technetium", "period": 5,
           "group": 7, "block": "d", "category": "Transition metals"},
    "Ru": {"atomic_number": 44, "symbol": "Ru",
           "atomic_mass": 101.07*u.u, "name": "ruthenium", "period": 5,
           "group": 8, "block": "d", "category": "Transition metals"},
    "Rh": {"atomic_number": 45, "symbol": "Rh",
           "atomic_mass": 102.90550*u.u, "name": "rhodium", "period": 5,
           "group": 9, "block": "d", "category": "Transition metals"},
    "Pd": {"atomic_number": 46, "symbol": "Pd",
           "atomic_mass": 106.42*u.u, "name": "palladium", "period": 5,
           "group": 10, "block": "d", "category": "Transition metals"},
    "Ag": {"atomic_number": 47, "symbol": "Ag",
           "atomic_mass": 107.8682*u.u, "name": "silver", "period": 5,
           "group": 11, "block": "d", "category": "Transition metals"},
    "Cd": {"atomic_number": 48, "symbol": "Cd",
           "atomic_mass": 112.414*u.u, "name": "cadmium", "period": 5,
           "group": 12, "block": "d", "category": "Transition metals"},
    "In": {"atomic_number": 49, "symbol": "In",
           "atomic_mass": 114.818*u.u, "name": "indium", "period": 5,
           "group": 13, "block": "p", "category": "Post-transition metals"},
    "Sn": {"atomic_number": 50, "symbol": "Sn",
           "atomic_mass": 118.710*u.u, "name": "tin", "period": 5,
           "group": 14, "block": "p", "category": "Post-transition metals"},
    "Sb": {"atomic_number": 51, "symbol": "Sb",
           "atomic_mass": 121.760*u.u, "name": "antimony", "period": 5,
           "group": 15, "block": "p", "category": "Metalloid"},
    "Te": {"atomic_number": 52, "symbol": "Te",
           "atomic_mass": 127.60*u.u, "name": "tellurium", "period": 5,
           "group": 16, "block": "p", "category": "Metalloid"},
    "I": {"atomic_number": 53, "symbol": "I",
          "atomic_mass": 126.90447*u.u, "name": "iodine", "period": 5,
          "group": 17, "block": "p", "category": "Halogens"},
    "Xe": {"atomic_number": 54, "symbol": "Xe",
           "atomic_mass": 131.293*u.u, "name": "xenon", "period": 5,
           "group": 18, "block": "p", "category": "Noble gases"},
    "Cs": {"atomic_number": 55, "symbol": "Cs",
           "atomic_mass": 132.90545196*u.u, "name": "caesium", "period": 6,
           "group": 1, "block": "s", "category": "Alkali metals"},
    "Ba": {"atomic_number": 56, "symbol": "Ba",
           "atomic_mass": 137.327*u.u, "name": "barium", "period": 6,
           "group": 2, "block": "s", "category": "Alkaline earth metals"},
    "La": {"atomic_number": 57, "symbol": "La",
           "atomic_mass": 138.90547*u.u, "name": "lanthanum", "period": 6,
           "group": 3, "block": "d", "category": "Lanthanides"},
    "Ce": {"atomic_number": 58, "symbol": "Ce",
           "atomic_mass": 140.116*u.u, "name": "cerium", "period": 6,
           "group": 3, "block": "f", "category": "Lanthanides"},
    "Pr": {"atomic_number": 59, "symbol": "Pr",
           "atomic_mass": 140.90766*u.u, "name": "praseodymium", "period": 6,
           "group": 3, "block": "f", "category": "Lanthanides"},
    "Nd": {"atomic_number": 60, "symbol": "Nd",
           "atomic_mass": 144.242*u.u, "name": "neodymium", "period": 6,
           "group": 3, "block": "f", "category": "Lanthanides"},
    "Pm": {"atomic_number": 61, "symbol": "Pm",
           "name": "promethium", "period": 6,
           "group": 3, "block": "f", "category": "Lanthanides"},
    "Sm": {"atomic_number": 62, "symbol": "Sm",
           "atomic_mass": 150.36*u.u, "name": "samarium", "period": 6,
           "group": 3, "block": "f", "category": "Lanthanides"},
    "Eu": {"atomic_number": 63, "symbol": "Eu",
           "atomic_mass": 151.964*u.u, "name": "europium", "period": 6,
           "group": 3, "block": "f", "category": "Lanthanides"},
    "Gd": {"atomic_number": 64, "symbol": "Gd",
           "atomic_mass": 157.25*u.u, "name": "gadolinium", "period": 6,
           "group": 3, "block": "f", "category": "Lanthanides"},
    "Tb": {"atomic_number": 65, "symbol": "Tb",
           "atomic_mass": 158.92535*u.u, "name": "terbium", "period": 6,
           "group": 3, "block": "f", "category": "Lanthanides"},
    "Dy": {"atomic_number": 66, "symbol": "Dy",
           "atomic_mass": 162.500*u.u, "name": "dysprosium", "period": 6,
           "group": 3, "block": "f", "category": "Lanthanides"},
    "Ho": {"atomic_number": 67, "symbol": "Ho",
           "atomic_mass": 164.93033*u.u, "name": "holmium", "period": 6,
           "group": 3, "block": "f", "category": "Lanthanides"},
    "Er": {"atomic_number": 68, "symbol": "Er",
           "atomic_mass": 167.259*u.u, "name": "erbium", "period": 6,
           "group": 3, "block": "f", "category": "Lanthanides"},
    "Tm": {"atomic_number": 69, "symbol": "Tm",
           "atomic_mass": 168.93422*u.u, "name": "thulium", "period": 6,
           "group": 3, "block": "f", "category": "Lanthanides"},
    "Yb": {"atomic_number": 70, "symbol": "Yb",
           "atomic_mass": 173.045*u.u, "name": "ytterbium", "period": 6,
           "group": 3, "block": "f", "category": "Lanthanides"},
    "Lu": {"atomic_number": 71, "symbol": "Lu",
           "atomic_mass": 174.9668*u.u, "name": "lutetium", "period": 6,
           "group": 3, "block": "f", "category": "Lanthanides"},
    "Hf": {"atomic_number": 72, "symbol": "Hf",
           "atomic_mass": 178.49*u.u, "name": "hafnium", "period": 6,
           "group": 4, "block": "d", "category": "Transition metals"},
    "Ta": {"atomic_number": 73, "symbol": "Ta",
           "atomic_mass": 180.94788*u.u, "name": "tantalum", "period": 6,
           "group": 5, "block": "d", "category": "Transition metals"},
    "W": {"atomic_number": 74, "symbol": "W",
          "atomic_mass": 183.84*u.u, "name": "tungsten", "period": 6,
           "group": 6, "block": "d", "category": "Transition metals"},
    "Re": {"atomic_number": 75, "symbol": "Re",
           "atomic_mass": 186.207*u.u, "name": "rhenium", "period": 6,
           "group": 7, "block": "d", "category": "Transition metals"},
    "Os": {"atomic_number": 76, "symbol": "Os",
           "atomic_mass": 190.23*u.u, "name": "osmium", "period": 6,
           "group": 8, "block": "d", "category": "Transition metals"},
    "Ir": {"atomic_number": 77, "symbol": "Ir",
           "atomic_mass": 192.217*u.u, "name": "iridium", "period": 6,
           "group": 9, "block": "d", "category": "Transition metals"},
    "Pt": {"atomic_number": 78, "symbol": "Pt",
           "atomic_mass": 195.084*u.u, "name": "platinum", "period": 6,
           "group": 10, "block": "d", "category": "Transition metals"},
    "Au": {"atomic_number": 79, "symbol": "Au",
           "atomic_mass": 196.966569*u.u, "name": "gold", "period": 6,
           "group": 11, "block": "d", "category": "Transition metals"},
    "Hg": {"atomic_number": 80, "symbol": "Hg",
           "atomic_mass": 200.592*u.u, "name": "mercury", "period": 6,
           "group": 12, "block": "d", "category": "Transition metals"},
    "Tl": {"atomic_number": 81, "symbol": "Tl",
           "atomic_mass": 204.38*u.u, "name": "thallium", "period": 6,
           "group": 13, "block": "p", "category": "Post-transition metals"},
    "Pb": {"atomic_number": 82, "symbol": "Pb",
           "atomic_mass": 207.2*u.u, "name": "lead", "period": 6,
           "group": 14, "block": "p", "category": "Post-transition metals"},
    "Bi": {"atomic_number": 83, "symbol": "Bi",
           "atomic_mass": 208.98040*u.u, "name": "bismuth", "period": 6,
           "group": 15, "block": "p", "category": "Post-transition metals"},
    "Po": {"atomic_number": 84, "symbol": "Po",
           "name": "polonium", "period": 6,
           "group": 16, "block": "p", "category": "Metalloid"},
    "At": {"atomic_number": 85, "symbol": "At",
           "name": "astatine", "period": 6,
           "group": 17, "block": "p", "category": "Halogens"},
    "Rn": {"atomic_number": 86, "symbol": "Rn",
           "name": "radon", "period": 6,
           "group": 18, "block": "p", "category": "Noble gases"},
    "Fr": {"atomic_number": 87, "symbol": "Fr",
           "name": "francium", "period": 7,
           "group": 1, "block": "s", "category": "Alkali metals"},
    "Ra": {"atomic_number": 88, "symbol": "Ra",
           "name": "radium", "period": 7,
           "group": 2, "block": "s", "category": "Alkaline earth metals"},
    "Ac": {"atomic_number": 89, "symbol": "Ac",
           "name": "actinium", "period": 7,
           "group": 3, "block": "d", "category": "Actinides"},
    "Th": {"atomic_number": 90, "symbol": "Th",
           "atomic_mass": 232.0377*u.u, "name": "thorium", "period": 7,
           "group": 3, "block": "f", "category": "Actinides"},
    "Pa": {"atomic_number": 91, "symbol": "Pa",
           "atomic_mass": 231.03588*u.u, "name": "protactinium", "period": 7,
           "group": 3, "block": "f", "category": "Actinides"},
    "U": {"atomic_number": 92, "symbol": "U",
          "atomic_mass": 238.02891*u.u, "name": "uranium", "period": 7,
           "group": 3, "block": "f", "category": "Actinides"},
    "Np": {"atomic_number": 93, "symbol": "Np",
           "name": "neptunium", "period": 7,
           "group": 3, "block": "f", "category": "Actinides"},
    "Pu": {"atomic_number": 94, "symbol": "Pu",
           "name": "plutonium", "period": 7,
           "group": 3, "block": "f", "category": "Actinides"},
    "Am": {"atomic_number": 95, "symbol": "Am",
           "name": "americium", "period": 7,
           "group": 3, "block": "f", "category": "Actinides"},
    "Cm": {"atomic_number": 96, "symbol": "Cm",
           "name": "curium", "period": 7,
           "group": 3, "block": "f", "category": "Actinides"},
    "Bk": {"atomic_number": 97, "symbol": "Bk",
           "name": "berkelium", "period": 7,
           "group": 3, "block": "f", "category": "Actinides"},
    "Cf": {"atomic_number": 98, "symbol": "Cf",
           "name": "californium", "period": 7,
           "group": 3, "block": "f", "category": "Actinides"},
    "Es": {"atomic_number": 99, "symbol": "Es",
           "name": "einsteinium", "period": 7,
           "group": 3, "block": "f", "category": "Actinides"},
    "Fm": {"atomic_number": 100, "symbol": "Fm",
           "name": "fermium", "period": 7,
           "group": 3, "block": "f", "category": "Actinides"},
    "Md": {"atomic_number": 101, "symbol": "Md",
           "name": "mendelevium", "period": 7,
           "group": 3, "block": "f", "category": "Actinides"},
    "No": {"atomic_number": 102, "symbol": "No",
           "name": "nobelium", "period": 7,
           "group": 3, "block": "f", "category": "Actinides"},
    "Lr": {"atomic_number": 103, "symbol": "Lr",
           "name": "lawrencium", "period": 7,
           "group": 3, "block": "f", "category": "Actinides"},
    "Rf": {"atomic_number": 104, "symbol": "Rf",
           "name": "rutherfordium", "period": 7,
           "group": 4, "block": "d", "category": "Transition metals"},
    "Db": {"atomic_number": 105, "symbol": "Db",
           "name": "dubnium", "period": 7,
           "group": 5, "block": "d", "category": "Transition metals"},
    "Sg": {"atomic_number": 106, "symbol": "Sg",
           "name": "seaborgium", "period": 7,
           "group": 6, "block": "d", "category": "Transition metals"},
    "Bh": {"atomic_number": 107, "symbol": "Bh",
           "name": "bohrium", "period": 7,
           "group": 7, "block": "d", "category": "Transition metals"},
    "Hs": {"atomic_number": 108, "symbol": "Hs",
           "name": "hassium", "period": 7,
           "group": 8, "block": "d", "category": "Transition metals"},
    "Mt": {"atomic_number": 109, "symbol": "Mt",
           "name": "meitnerium", "period": 7,
           "group": 9, "block": "d", "category": "Transition metals"},
    "Ds": {"atomic_number": 110, "symbol": "Ds",
           "name": "darmstadtium", "period": 7,
           "group": 10, "block": "d", "category": "Transition metals"},
    "Rg": {"atomic_number": 111, "symbol": "Rg",
           "name": "roentgenium", "period": 7,
           "group": 11, "block": "d", "category": "Transition metals"},
    "Cn": {"atomic_number": 112, "symbol": "Cn",
           "name": "copernicium", "period": 7,
           "group": 12, "block": "d", "category": "Transition metals"},
    "Nh": {"atomic_number": 113, "symbol": "Nh",
           "name": "nihonium", "period": 7,
           "group": 13, "block": "p", "category": "Post-transition metals"},
    "Fl": {"atomic_number": 114, "symbol": "Fl",
           "name": "flerovium", "period": 7,
           "group": 14, "block": "p", "category": "Post-transition metals"},
    "Mc": {"atomic_number": 115, "symbol": "Mc",
           "name": "moscovium", "period": 7,
           "group": 15, "block": "p", "category": "Post-transition metals"},
    "Lv": {"atomic_number": 116, "symbol": "Lv",
           "name": "livermorium", "period": 7,
           "group": 16, "block": "p", "category": "Post-transition metals"},
    "Ts": {"atomic_number": 117, "symbol": "Ts",
           "name": "tennessine", "period": 7,
           "group": 17, "block": "p", "category": "Halogens"},
    "Og": {"atomic_number": 118, "symbol": "Og",
           "name": "oganesson", "period": 7,
           "group": 18, "block": "p", "category": "Noble gases"},
    }<|MERGE_RESOLUTION|>--- conflicted
+++ resolved
@@ -1,12 +1,8 @@
-<<<<<<< HEAD
-r"""Dictionaries containing basic atomic data."""
-=======
 """
-Dictionaries containing atomic data
+Dictionaries containing basic atomic data.
 Periodic table data from http://periodic.lanl.gov/index.shtml
 
 """
->>>>>>> cb013ffd
 
 from astropy import units as u, constants as const
 
